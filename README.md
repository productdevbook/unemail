--- conflicted
+++ resolved
@@ -14,11 +14,7 @@
 - **AWS SES** - Amazon Simple Email Service
 - **Resend** - Modern email API for developers
 - **HTTP API** - Custom HTTP API endpoints for email delivery
-<<<<<<< HEAD
 - **MailCrab** - Local development email testing (via SMTP provider)
-=======
-- **MailCrab** - Local development email testing
->>>>>>> 97414aec
 
 > 📢 **Want to add a provider?** We welcome pull requests for new providers! See the [Creating Custom Email Providers](#creating-custom-email-providers) section for guidance.
 
